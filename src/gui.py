--- conflicted
+++ resolved
@@ -1,39 +1,27 @@
 import taichi as ti
 from renderer import WaterRenderer
-from particle_system import ParticleSystem # 确保导入了 ParticleSystem
-
+from particle_system import ParticleSystem
 from PIL import Image
 import numpy as np
 
 @ti.data_oriented
 class SimulationGUI:
-<<<<<<< HEAD
     def __init__(self, water_sim, boat, obstacle_manager, rain_sim, smoke_system, resolution, title):
-        # --- 1. 保存所有模拟模块的实例 ---
-=======
-    # ... (__init__ 和其他函数不变) ...
-    def __init__(self, water_sim, boat, obstacle_manager, rain_sim, resolution, title):
-
-        self.bg_image_path = '../model/OIP.jpg'  # 替换为你的背景图片路径
-        self.bg_image = Image.open(self.bg_image_path).convert('RGB')
-        self.bg_image = self.bg_image.resize(resolution)  # 调整大小以匹配窗口尺寸
-        self.bg_image_np = np.array(self.bg_image)
-
->>>>>>> a33b4755
+        # 1. 保存所有模拟模块的实例
         self.water_sim = water_sim
         self.boat = boat
         self.obstacle_manager = obstacle_manager
         self.rain_sim = rain_sim
         self.smoke_system = smoke_system
         
-        # --- 2. 初始化模拟参数和状态 ---
+        # 2. 初始化模拟参数和状态
         self.resolution = resolution
         self.dt = 1 / 60.0
         self.game_over = False
         self.is_raining = False
         self.is_windy = False
 
-        # --- 3. 在GUI内部创建渲染器实例 ---
+        # 3. 在GUI内部创建渲染器实例
         self.renderer = WaterRenderer(
             water_sim=self.water_sim,
             boat=self.boat,
@@ -41,12 +29,21 @@
             smoke_system=self.smoke_system
         )
         
-        # --- 4. 初始化窗口和相机 ---
+        # 4. 初始化窗口、相机和背景图
         self.window = ti.ui.Window(title, resolution, vsync=True)
         self.canvas = self.window.get_canvas()
         self.camera = ti.ui.Camera()
         
-        # --- 5. 初始化各个模块 ---
+        try:
+            bg_image_path = '../model/OIP.jpg'
+            bg_image = Image.open(bg_image_path).convert('RGB')
+            bg_image = bg_image.resize(resolution)
+            self.bg_image_np = (np.array(bg_image, dtype=np.float32) / 255.0)
+        except FileNotFoundError:
+            print(f"Warning: Background image not found at '{bg_image_path}'. Will use a solid color background.")
+            self.bg_image_np = None
+
+        # 5. 初始化各个模块
         self.water_sim.init_height_field()
         self.obstacle_manager.init_obstacles()
         self.smoke_system.init_particles()
@@ -55,73 +52,23 @@
     def reset_camera(self):
         center_x = self.water_sim.size_x * 0.5
         center_z = self.water_sim.size_z * 0.5
-        self.camera.position(center_x, 80, center_z + 200) # 降低了相机高度以获得更好的视角
+        self.camera.position(center_x, 80, center_z + 200)
         self.camera.lookat(center_x, 0.0, center_z)
         self.camera.up(0, 1, 0)
-<<<<<<< HEAD
         self.camera.fov = 75
-=======
-        self.camera.fov = 60
-    @ti.kernel
-    def update_water_vertices(self):
-        for i, j in self.water_sim.h:
-            idx = i * self.water_sim.size_z + j
-            # self.water_vertices[idx] = ti.Vector([i, self.water_sim.h[i, j], j])
-            visual_height = self.water_sim.h[i, j] * self.visual_height_scale
-            self.water_vertices[idx] = ti.Vector([i, visual_height, j])
-    @ti.kernel
-    def update_water_colors(self):
-        for i, j in self.water_sim.h:
-            idx = i * self.water_sim.size_z + j
-            height = self.water_sim.h[i, j]
-            normalized_h = height * self.color_contrast * 0.5 + 0.5
-            t = ti.max(0.0, ti.min(1.0, normalized_h))
-            final_color = self.crest_color * t + self.trough_color * (1.0 - t)
-            self.water_vertex_colors[idx] = final_color
-
-    def render(self, scene):
-        self.canvas.set_image(self.bg_image_np)
-        scene.set_camera(self.camera)
-        scene.point_light(pos=(self.water_sim.size_x, self.water_sim.size_z, self.water_sim.size_x), color=(1, 1, 1))
-        scene.ambient_light((0.5, 0.5, 0.5))
-        scene.mesh(self.water_vertices, indices=self.water_indices, per_vertex_color=self.water_vertex_colors, two_sided=True)
-        if not self.game_over or self.boat.is_sinking[None] == 1:
-            # scene.mesh(vertices=self.boat.world_vertices, indices=self.boat.indices, normals=self.boat.world_normals, color=self.boat_color)
-            scene.mesh(
-                vertices=self.boat.world_vertices,
-                indices=self.boat.indices,
-                per_vertex_color=self.boat.vertex_color,
-                # 其他参数比如 shading="flat" 等等
-            )
-            scene.particles(self.obstacle_manager.obstacles.position, radius=6.0, color=self.obstacle_color)
-        
-        # --- 核心修正：减小粒子半径 ---
-        scene.particles(self.smoke_system.particles.position,
-                        radius=0.3, # 原来是 0.8
-                        color=self.smoke_color)
-        # ---------------------------
-
-    # ... 位于 SimulationGUI 类内 ...
-
-    @ti.kernel
-    def create_wakes_kernel(self):
-        # 1. 为小船创建更真实的尾迹
-        boat_pos = self.boat.position[None]
-        boat_prev_pos = self.boat.prev_position[None]
->>>>>>> a33b4755
-
 
     def run(self):
         scene = self.window.get_scene()
         while self.window.running:
-            # 1. 事件处理
-            if self.window.get_event(ti.ui.PRESS):
-                if self.window.event.key == 'r':
-                    self.is_raining = not self.is_raining
-                if self.window.event.key == 'f':
-                    self.is_windy = not self.is_windy
+            # --- 1. 事件处理 ---
+            for e in self.window.get_events(ti.ui.PRESS):
+                if e.key == 'k':
+                    if self.boat.is_sinking[None] == 0:
+                        self.boat.is_sinking[None] = 1
+            
+                    
 
-            # 2. 游戏与物理逻辑
+            # --- 2. 游戏与物理逻辑 ---
             if not self.game_over:
                 move_dir = ti.Vector([0.0, 0.0])
                 if self.window.is_pressed('a'): move_dir.x = -1.0
@@ -129,24 +76,22 @@
                 if self.window.is_pressed('w'): move_dir.y = -1.0
                 if self.window.is_pressed('s'): move_dir.y = 1.0
                 self.boat.control(move_dir, self.dt)
+                
                 self.boat.step(self.dt, self.water_sim.h)
+                
                 self.obstacle_manager.try_spawn(self.dt)
                 self.obstacle_manager.update_obstacles(self.dt)
-                # self.create_wakes_kernel()
-                self.water_sim.create_wakes_kernel(
-                    self.boat.position[None], 
-                    self.boat.prev_position[None], 
-                    self.obstacle_manager.obstacles
-                )
+                
+                self.water_sim.create_wakes_kernel(self.boat.position[None], self.boat.prev_position[None], self.obstacle_manager.obstacles)
+
                 self.obstacle_manager.check_collisions(self.boat.position[None], self.boat.bounding_radius)
                 if self.obstacle_manager.collision_flag[None] == 1:
                     print("Game Over!")
                     self.game_over = True
-                    # self.smoke_system.spawn(self.boat.position[None])
                     self.boat.is_sinking[None] = 1
                     self.obstacle_manager.collision_flag[None] = 0
 
-            # 3. 天气效果模拟
+            # --- 3. 天气与特殊状态模拟 ---
             if self.is_raining:
                 self.rain_sim.step()
             
@@ -157,33 +102,41 @@
                 self.boat.velocity[None].x += wind_force.x * self.boat.wind_influence_factor * self.dt
                 self.boat.velocity[None].z += wind_force.y * self.boat.wind_influence_factor * self.dt
 
-            # 4. 核心模拟器步进
+            if self.boat.is_sinking[None] == 1:
+                self.boat.sink(self.dt, self.water_sim.h)
+
+            # --- 4. 核心模拟器步进与数据更新 ---
             self.water_sim.step()
-<<<<<<< HEAD
             self.smoke_system.update(self.dt)
-            if not self.game_over:
+            if not self.game_over or self.boat.is_sinking[None] == 1:
                 self.boat.update_world_space_data(self.water_sim.h)
 
-            # 5. 渲染
-            # print(f"Calculated Buoyant Force: {self.boat.debug_force_y[None]:.2f}")
-            # print(f"Boat Pos: ({self.boat.debug_pos_x[None]:.2f}, {self.boat.debug_pos_z[None]:.2f}), Buoyant Force: {self.boat.debug_force_y[None]:.2f}")
-        # ---------------------------------------------
+            # --- 5. 渲染 ---
+            if self.bg_image_np is not None:
+                self.canvas.set_image(self.bg_image_np)
+            else: 
+                self.canvas.set_background_color((0.0, 0.0, 0.0))
+
             scene.set_camera(self.camera)
-            scene.ambient_light((0.2, 0.2, 0.2))
-            light_pos = self.camera.curr_position
-            scene.point_light(pos=self.camera.curr_position, color=(0.8, 0.8, 0.8))
-            self.renderer.render(scene, self.game_over, self.camera.curr_position, light_pos)
+            scene.ambient_light((0.3, 0.3, 0.4))
+            light_pos = self.camera.curr_position + ti.Vector([0, 20, 0])
+            scene.point_light(pos=light_pos, color=(0.9, 0.9, 0.9))
+            
+            # --- 核心修正：使用正确的 UI 语法 ---
+            gui = self.window.get_gui()
+            gui.begin("Controls", 0.05, 0.05, 0.2, 0.25)
+            gui.text("Weather Controls")
+            if gui.button("Toggle Rain"):
+                self.is_raining = not self.is_raining
+            gui.text(f"  Raining: {self.is_raining}")
+            if gui.button("Toggle Wind"):
+                self.is_windy = not self.is_windy
+            gui.text(f"  Windy: {self.is_windy}")
+            gui.end()
+            # ------------------------------------
+            
+            self.renderer.render(scene, self.game_over, self.camera.curr_position, light_pos, sinking_flag=self.boat.is_sinking[None])
 
-            # 6. 显示
-=======
-            # self.smoke_system.update(self.dt)
-            if self.boat.is_sinking[None] == 1:
-                self.boat.sink(self.dt, self.water_sim.h)
-            if not self.game_over or self.boat.is_sinking[None] == 1:
-                self.boat.update_world_space_data()
-            self.update_water_vertices()
-            self.update_water_colors()
-            self.render(scene)
->>>>>>> a33b4755
+            # --- 6. 显示到窗口 ---
             self.canvas.scene(scene)
             self.window.show()